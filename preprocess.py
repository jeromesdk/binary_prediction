"""
Module Name: my_module
Description: This file provides a tool to implement a machine learning workflow:
1.Import a dataset
2. Clean data, perform pre-processing
3. Split the dataset
4. Train the model (including feature selection)
5. Validate the model

Author: Jérôme Sioc'han de Kersabiec, Pierre Monot, and Romain Pépin
Contact: jerome.de-kersabiec@imt-atlantique.net ; pierre.monot@imt-atlantique.net ; romain.pepin@imt-atlantique.net
Date: 07/12/2023
"""
import numpy as np
import optuna
import pandas as pd
import re

<<<<<<< HEAD
from optuna.integration import OptunaSearchCV
from sklearn.metrics import accuracy_score, f1_score, confusion_matrix
from sklearn.model_selection import train_test_split, ShuffleSplit, cross_val_score, cross_val_predict, GridSearchCV
from typing import Tuple
from typing import Union
from sklearn.preprocessing import StandardScaler
from sklearn.linear_model import LogisticRegression
from sklearn.svm import SVC
from sklearn.tree import DecisionTreeClassifier
from sklearn.ensemble import RandomForestClassifier, AdaBoostClassifier
from sklearn.neighbors import KNeighborsClassifier
import warnings
import torch
import torch.nn as nn
import torch.optim as optim
import pandas as pd
from sklearn.model_selection import train_test_split
from sklearn.preprocessing import StandardScaler
import random

torch.manual_seed(42)
np.random.seed(42)
random.seed(42)

# Disable all warnings
warnings.filterwarnings("ignore")


class BinaryClassificationModel(nn.Module):
    def __init__(self, input_size):
        super(BinaryClassificationModel, self).__init__()
        self.model = nn.Sequential(
            nn.Linear(input_size, 256),
            nn.ReLU(),
            nn.Linear(256, 1),
            nn.Sigmoid()
        )

    def forward(self, x):
        return self.model(x)
=======
from sklearn.model_selection import train_test_split, ShuffleSplit
from typing import Tuple
from typing import Union
from sklearn.preprocessing import StandardScaler
from sklearn.metrics import classification_report as report
from scikitplot.metrics import plot_confusion_matrix, plot_precision_recall_curve
import matplotlib.pyplot as plt
>>>>>>> 483011aa


def read_file_header_attribute(
        path_to_file: str,
        index_column: Union[int, None] = None,
        delimiter: str = ','
) -> pd.DataFrame:
    """
    Give the dataframe stored in a file.

    :param path_to_file: path of the file containing the dataframe
    :param index_column: If the file contains a column for the index, it specifies the index of that column
    :param delimiter: the delimiter used in the file
    :return: dataframe
    """
    # Read the first line of the file
    with open(path_to_file, 'r') as file:
        first_line = file.readline().strip()

    # Check if the first line contains at least one numerical value
    if any(char.isdigit() for char in first_line):
        # If yes, set header=None
        dataframe = pd.read_csv(path_to_file, delimiter=delimiter, header=None, index_col=index_column)
    else:
        # If no, read the file normally
        dataframe = pd.read_csv(path_to_file, delimiter=delimiter, index_col=index_column)
    return dataframe


def preprocess_data(
        path_to_file: str,
        index_column: Union[int, None] = None,
        categorical_max_different_values: int = 10,
        drop_first: bool = True
) -> pd.DataFrame:
    """
    Preprocess data from a given file. First, read it as a dataframe, parse columns types to their according types,
    fill missing values and do one-hot-encoding for categorical columns.

    :param path_to_file: path of the file containing the dataframe
    :param index_column: If the file contains a column for the index, it specifies the index of that column
    :param categorical_max_different_values: Maximum number of different values in a column from which it can be set as
                                             categorical
    :param drop_first: Whether during one-hot-encoding first column should be dropped
    :return: preprocess dataframe
    """
    dataframe = read_file_header_attribute(path_to_file, index_column)

    dataframe = dataframe.map(lambda x_: x_.strip() if isinstance(x_, str) else x_)
    dataframe.replace(['?'], value='', inplace=True)

    regex_integer = re.compile(r'^(-?\d+|-?\d+\.0*|nan|)$')  # Regex expression for any integer (-4;3.0000;-2.;nan...)
    regex_float = re.compile(r'^(-?\d+\.\d+|-?\d+|-?\d+\.|nan|)$')

    for col in dataframe.columns:

        if dataframe[col].nunique() <= categorical_max_different_values:
            dataframe[col] = dataframe[col].astype('category')
            # @Future to do
            # COULD BE MODIFIED TO SEE WHETHER IT CAN BE CAST TO INTEGERS/FLOATS AND THEN TAKE THE MEDIAN
            # MAY IMPROVE RESULTS OR (NOT SURE)
            # Replace empty strings and NaN values with the most frequent value
            dataframe[col] = dataframe[col].replace('', dataframe[col].mode()[0])
            dataframe[col] = dataframe[col].fillna(dataframe[col].mode()[0])

        else:
            dataframe[col] = pd.to_numeric(dataframe[col], errors='coerce')
            if dataframe[col].apply(lambda x_: bool(regex_integer.match(str(x_)))).all():
                dataframe[col] = dataframe[col].astype('Int64')
            elif dataframe[col].apply(lambda x_: bool(regex_float.match(str(x_)))).all():
                dataframe[col] = dataframe[col].astype('Float64')
            # Fill NaN values with the median
            dataframe[col] = dataframe[col].fillna(dataframe[col].median())
            # Center and normalize the data
            scaler = StandardScaler()
            scaler.fit(dataframe[col].values.reshape(-1, 1))
            dataframe[col] = scaler.transform(dataframe[col].values.reshape(-1, 1))

    dataframe = pd.get_dummies(dataframe, drop_first=drop_first)
    boolean_columns = dataframe.select_dtypes(include='bool').columns
    dataframe[boolean_columns] = dataframe[boolean_columns].astype(int)
    return dataframe


def prepare_dataset_for_training(
        dataframe: pd.DataFrame,
        target_column_name: str,
        test_size: float = 0.3,
        random_state: int = 42,
        n_splits: int = 5
) -> Tuple[
    pd.DataFrame,
    pd.Series,
    pd.DataFrame,
    pd.Series,
    ShuffleSplit
]:
    """
    Prepare a dataset for training. Split the dataset into random train and test subsets with a cross validation object.

    :param dataframe: data
    :param target_column_name: Name of the target variable
    :param test_size: Size of the test dataset (should be between 0.0 and 1.0)
    :param random_state: Controls the shuffling applied to the data before applying the split. Pass an int for
                         reproducible output across multiple function calls.
    :param n_splits: Number of splits for cross validation if it is used
    :return: x and y data for training and testing and a cross validation object
    """

    x = dataframe.drop(target_column_name, axis=1)
    y = dataframe[target_column_name]
    x_train, x_test, y_train, y_test = train_test_split(x, y, test_size=test_size, random_state=random_state)
    if n_splits is None:
        n_splits = int(len(dataframe) / 100)
    cvp = ShuffleSplit(n_splits=n_splits, test_size=test_size, random_state=random_state)

    return x_train, y_train, x_test, y_test, cvp


def training(
        x_train: pd.DataFrame,
        y_train: pd.Series,
        x_test: pd.DataFrame,
        y_test: pd.Series,
        cvp: ShuffleSplit,
        random_state: int = 42,
        verbose: int = 0,
        test_size: float = 0.3,
        n_trials: int = 20
) -> list[
    Union[
        BinaryClassificationModel,
        SVC,
        LogisticRegression,
        DecisionTreeClassifier,
        RandomForestClassifier,
        AdaBoostClassifier,
        KNeighborsClassifier
    ]
]:
    """
    Train different models : SVC, logistic regression, decision tree, random forest, AdaBoost, K nearest neighbors and
    deep learning.

    :param x_train: Features data to train the model on (without target variable)
    :param y_train: Target variable data to train the model on
    :param cvp: Cross validation object to use
    :param random_state: A random seed for result reproduction purpose
    :param verbose: Controls the verbosity: the higher, the more messages.
                    >1 : the computation time for each fold and parameter candidate is displayed;
                    >2 : the score is also displayed;
                    >3 : the fold and candidate parameter indexes are also displayed together with the starting time of
                    the computation.
    :param test_size: Size of the test dataset (should be between 0.0 and 1.0)
    :param x_test: Feature data to test the model  (without target variable)
    :param y_test: Target variable data to test the model
    :param n_trials: Number of trials to test different parameters on ML algorithms
    :return: A list of all trained models
    """
    output_models = []

    x_train_array = x_train.values
    y_train_array = y_train.values.reshape(-1, 1)
    x_test_array = x_test.values
    y_test_array = y_test.values.reshape(-1, 1)
    # Convert to PyTorch tensors
    x_train_tensor = torch.from_numpy(x_train_array).float()
    y_train_tensor = torch.from_numpy(y_train_array).float()
    x_test_tensor = torch.from_numpy(x_test_array).float()
    y_test_tensor = torch.from_numpy(y_test_array).float()

    input_size = x_train.shape[1]  # Number of features
    # Create a study object and optimize hyperparameters
    study = optuna.create_study(direction='maximize')

    study.optimize(
        lambda trial: objective(trial, cvp, input_size, x_train_tensor, y_train_tensor),
        n_trials=n_trials
    )

    # Print the best hyperparameters
    best_params = study.best_params
    best_lr = best_params['lr']
    best_num_epochs = best_params['num_epochs']
    print(f"Best Learning Rate: {best_lr}, Best Number of Epochs: {best_num_epochs}")

    # Use the best hyperparameters to train the final model
    final_model = BinaryClassificationModel(input_size)
    criterion = nn.BCELoss()
    final_optimizer = optim.Adam(final_model.parameters(), lr=best_lr)

    for epoch in range(best_num_epochs):
        # Forward pass
        y_pred = final_model(x_train_tensor)

        # Compute the loss
        loss = criterion(y_pred, y_train_tensor)

        # Backward pass and optimization
        final_optimizer.zero_grad()
        loss.backward()
        final_optimizer.step()

    # Evaluate the final model on the test set (unseen data for the model)
    with torch.no_grad():
        final_model.eval()
        y_pred_test = final_model(x_test_tensor)
    y_pred_test = (y_pred_test > 0.5).float()
    conf_matrix = confusion_matrix(y_test_tensor.detach().numpy(), y_pred_test.detach().numpy())

    output_models.append(final_model)

    # All the models that will be applied
    models = [
        SVC(random_state=random_state),
        LogisticRegression(random_state=random_state),
        DecisionTreeClassifier(random_state=random_state),
        RandomForestClassifier(random_state=random_state),
        AdaBoostClassifier(random_state=random_state),
        KNeighborsClassifier()
    ]

    # List of parameters to test for all models
    param_grids = [
        {
            'C': [0.1, 1, 10, 100],
            'kernel': ['sigmoid', 'rbf']
        },  # SVM
        {
            'penalty': ['l2', None],
            'C': [0.1, 1, 10, 100],
            'solver': ['lbfgs', 'newton-cholesky', 'newton-cg', 'sag', 'saga']
        },  # Logistic Regression
        {
            'max_depth': [1, 2, 3, 4, 6, 8, 10, 15, 20, None]
        },  # Decision Tree Classifier
        {
            'n_estimators': [100, 150, 200],
            'max_depth': [1, 2, 3, 4, 6, 8, 10, 15, 20, None]
        },  # Random Forest Classifier
        {
            'n_estimators': [50, 100, 150],
            'learning_rate': [0.1, 0.5, 1, 2]
        },  # AdaBoost Classifier
        {
            'n_neighbors': [2, 3, 4, 5, 6, 7, 8, 9, 10],
            'weights': ['uniform', 'distance']
        }  # KNN
    ]

    # Train all models
    for model, param_grid in zip(models, param_grids):
        # Find the best parameters with cross-validation and train the model with those best parameters
        grid_search = GridSearchCV(model, param_grid, cv=cvp, verbose=verbose)
        grid_search.fit(x_train, y_train)
        best_model = grid_search.best_estimator_

        y_pred = best_model.predict(x_test)
        conf_matrix = confusion_matrix(y_test, y_pred)

        output_models.append(best_model)

    return output_models


# The following function is not tested yet
def objective(trial, cvp, input_size, x_train_tensor, y_train_tensor):
    # Sample hyperparameters
    lr = trial.suggest_float('lr', 1e-5, 1e-1, log=True)
    num_epochs = trial.suggest_int('num_epochs', 100, 5000, step=1000)

    # Training loop
    f1_scores = []

    for train_index, test_index in cvp.split(x_train_tensor):
        # Define the model
        model = BinaryClassificationModel(input_size)

        # Define the loss function and optimizer
        criterion = nn.BCELoss()
        optimizer = optim.Adam(model.parameters(), lr=lr)

        for epoch in range(num_epochs):
            # Forward pass
            y_pred = model(x_train_tensor[train_index])

            # Compute the loss
            loss = criterion(y_pred, y_train_tensor[train_index])

            # Backward pass and optimization
            optimizer.zero_grad()
            loss.backward()
            optimizer.step()

        # Evaluate the model on the test set
        with torch.no_grad():
            model.eval()
            y_pred_test = model(x_train_tensor[test_index])
        y_pred_test = (y_pred_test > 0.5).float()
        # Calculate accuracy on the test set
        f1_scores.append(f1_score(y_train_tensor[test_index].detach().numpy(), y_pred_test.detach().numpy()))
    f1 = sum(f1_scores)/len(f1_scores)

    return f1

def visualize_results(
    ground_truth: pd.Series,
    result: pd.Series
):
    """
    Prints different metrics and plots to visualize the classification results

    :param ground_truth: pandas.Series of the true Labels
    :param result: pandas.Series of the predicted Labels
    """

    #First prints the predictions scores
    print(report(ground_truth,result))

    #Plots the confusion matrix 

    plot_confusion_matrix(ground_truth,result,normalize = True)
    plt.show()





df = preprocess_data('kidney_disease.csv', index_column=0)

xtrain, ytrain, xtest, ytest, cv = prepare_dataset_for_training(
    df,
    'classification_notckd',
    n_splits=8,
)

<<<<<<< HEAD
print(training(x_train=xtrain, y_train=ytrain, x_test=xtest, y_test=ytest, cvp=cv, n_trials=10))
=======
x, y, cvp = prepare_dataset_for_training(
    df,
    'classification_notckd',
    n_splits=8
)

visualize_results(y_train,y_train)
>>>>>>> 483011aa
<|MERGE_RESOLUTION|>--- conflicted
+++ resolved
@@ -16,13 +16,17 @@
 import pandas as pd
 import re
 
-<<<<<<< HEAD
+from sklearn.model_selection import train_test_split, ShuffleSplit
+
 from optuna.integration import OptunaSearchCV
 from sklearn.metrics import accuracy_score, f1_score, confusion_matrix
 from sklearn.model_selection import train_test_split, ShuffleSplit, cross_val_score, cross_val_predict, GridSearchCV
 from typing import Tuple
 from typing import Union
 from sklearn.preprocessing import StandardScaler
+from sklearn.metrics import classification_report as report
+from scikitplot.metrics import plot_confusion_matrix, plot_precision_recall_curve
+import matplotlib.pyplot as plt
 from sklearn.linear_model import LogisticRegression
 from sklearn.svm import SVC
 from sklearn.tree import DecisionTreeClassifier
@@ -57,15 +61,6 @@
 
     def forward(self, x):
         return self.model(x)
-=======
-from sklearn.model_selection import train_test_split, ShuffleSplit
-from typing import Tuple
-from typing import Union
-from sklearn.preprocessing import StandardScaler
-from sklearn.metrics import classification_report as report
-from scikitplot.metrics import plot_confusion_matrix, plot_precision_recall_curve
-import matplotlib.pyplot as plt
->>>>>>> 483011aa
 
 
 def read_file_header_attribute(
@@ -385,7 +380,7 @@
     #First prints the predictions scores
     print(report(ground_truth,result))
 
-    #Plots the confusion matrix 
+    #Plots the confusion matrix
 
     plot_confusion_matrix(ground_truth,result,normalize = True)
     plt.show()
@@ -402,14 +397,6 @@
     n_splits=8,
 )
 
-<<<<<<< HEAD
 print(training(x_train=xtrain, y_train=ytrain, x_test=xtest, y_test=ytest, cvp=cv, n_trials=10))
-=======
-x, y, cvp = prepare_dataset_for_training(
-    df,
-    'classification_notckd',
-    n_splits=8
-)
-
-visualize_results(y_train,y_train)
->>>>>>> 483011aa
+
+visualize_results(y_train,y_train)